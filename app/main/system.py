import psutil


def system_data():
    system = dict()
<<<<<<< HEAD
    system["cpu"] = cpu()
    system["mem"] = memory()
    system["uptime"] = uptime()
=======
    system['cpu'] = cpu()
    system['memory'] = memory()
    system['uptime'] = uptime()
>>>>>>> 1b74df34

    return system


def uptime():
    try:
        f = open('/proc/uptime')
        contents = f.read().split()
        f.close()
    except Exception:
        return 'Cannot open uptime file: /proc/uptime'

    total_seconds = float(contents[0])
    days = int(total_seconds / 86400)
    hours = int((total_seconds % 86400) / 3600)
    minutes = int((total_seconds % 3600) / 60)
    seconds = int(total_seconds % 60)

    uptime = ""

    if days > 0:
        uptime += str(days) + " " + (days == 1 and "day" or "days") + ", "
    if len(uptime) > 0 or hours > 0:
        uptime += str(hours) + " " + (hours == 1 and "hour" or "hours") + ", "
    if len(uptime) > 0 or minutes > 0:
        uptime += str(minutes) + " " + (minutes == 1 and "minute" or "minutes") + ", "

    uptime += str(seconds) + " " + (seconds == 1 and "second" or "seconds")

    return uptime


def cpu():
    return dict({
        'usage': round(psutil.cpu_percent(1), 2),
        'temp': round(psutil.sensors_temperatures()['cpu_thermal'][0].current, 2),
        'freq': round(psutil.cpu_freq().current, 2)
    })


def memory():
    mem = psutil.virtual_memory()

    return {
        'total': round(mem.total / (1024.0 ** 3), 2),
        'used': round(mem.used / (1024.0 ** 3), 2),
        'free': round(mem.free / (1024.0 ** 3), 2),
        'percent': mem.percent
    }
<|MERGE_RESOLUTION|>--- conflicted
+++ resolved
@@ -1,63 +1,57 @@
-import psutil
-
-
-def system_data():
-    system = dict()
-<<<<<<< HEAD
-    system["cpu"] = cpu()
-    system["mem"] = memory()
-    system["uptime"] = uptime()
-=======
-    system['cpu'] = cpu()
-    system['memory'] = memory()
-    system['uptime'] = uptime()
->>>>>>> 1b74df34
-
-    return system
-
-
-def uptime():
-    try:
-        f = open('/proc/uptime')
-        contents = f.read().split()
-        f.close()
-    except Exception:
-        return 'Cannot open uptime file: /proc/uptime'
-
-    total_seconds = float(contents[0])
-    days = int(total_seconds / 86400)
-    hours = int((total_seconds % 86400) / 3600)
-    minutes = int((total_seconds % 3600) / 60)
-    seconds = int(total_seconds % 60)
-
-    uptime = ""
-
-    if days > 0:
-        uptime += str(days) + " " + (days == 1 and "day" or "days") + ", "
-    if len(uptime) > 0 or hours > 0:
-        uptime += str(hours) + " " + (hours == 1 and "hour" or "hours") + ", "
-    if len(uptime) > 0 or minutes > 0:
-        uptime += str(minutes) + " " + (minutes == 1 and "minute" or "minutes") + ", "
-
-    uptime += str(seconds) + " " + (seconds == 1 and "second" or "seconds")
-
-    return uptime
-
-
-def cpu():
-    return dict({
-        'usage': round(psutil.cpu_percent(1), 2),
-        'temp': round(psutil.sensors_temperatures()['cpu_thermal'][0].current, 2),
-        'freq': round(psutil.cpu_freq().current, 2)
-    })
-
-
-def memory():
-    mem = psutil.virtual_memory()
-
-    return {
-        'total': round(mem.total / (1024.0 ** 3), 2),
-        'used': round(mem.used / (1024.0 ** 3), 2),
-        'free': round(mem.free / (1024.0 ** 3), 2),
-        'percent': mem.percent
-    }
+import psutil
+
+
+def system_data():
+    system = dict()
+    system["cpu"] = cpu()
+    system["mem"] = memory()
+    system["uptime"] = uptime()
+
+    return system
+
+
+def uptime():
+    try:
+        f = open('/proc/uptime')
+        contents = f.read().split()
+        f.close()
+    except Exception:
+        return 'Cannot open uptime file: /proc/uptime'
+
+    total_seconds = float(contents[0])
+    days = int(total_seconds / 86400)
+    hours = int((total_seconds % 86400) / 3600)
+    minutes = int((total_seconds % 3600) / 60)
+    seconds = int(total_seconds % 60)
+
+    uptime = ""
+
+    if days > 0:
+        uptime += str(days) + " " + (days == 1 and "day" or "days") + ", "
+    if len(uptime) > 0 or hours > 0:
+        uptime += str(hours) + " " + (hours == 1 and "hour" or "hours") + ", "
+    if len(uptime) > 0 or minutes > 0:
+        uptime += str(minutes) + " " + (minutes == 1 and "minute" or "minutes") + ", "
+
+    uptime += str(seconds) + " " + (seconds == 1 and "second" or "seconds")
+
+    return uptime
+
+
+def cpu():
+    return dict({
+        'usage': round(psutil.cpu_percent(1), 2),
+        'temp': round(psutil.sensors_temperatures()['cpu_thermal'][0].current, 2),
+        'freq': round(psutil.cpu_freq().current, 2)
+    })
+
+
+def memory():
+    mem = psutil.virtual_memory()
+
+    return {
+        'total': round(mem.total / (1024.0 ** 3), 2),
+        'used': round(mem.used / (1024.0 ** 3), 2),
+        'free': round(mem.free / (1024.0 ** 3), 2),
+        'percent': mem.percent
+    }